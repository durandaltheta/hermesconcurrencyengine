--- conflicted
+++ resolved
@@ -12,7 +12,7 @@
 
 #include "base.hpp"
 #include "utility.hpp"
-#include "memory.hpp"
+#include "alloc.hpp"
 #include "logging.hpp"
 #include "thread.hpp"
 #include "atomic.hpp"
@@ -25,11 +25,9 @@
 namespace hce {
 namespace config {
 namespace timer {
-namespace service {
 
 /**
  Get the platform specific thread priority to pass to hce::set_thread_priority() 
-<<<<<<< HEAD
  for the timer processing thread. This priority is expected to be above normal 
  to increase timeout precision.
  */
@@ -43,29 +41,15 @@
  (with potentially increased timeout precision).
 
  @return threshold in microseconds before timer service will busy wait for timeout
-=======
- for the timer processing thread.
->>>>>>> adda6c77
  */
 hce::chrono::duration busy_wait_threshold();
 
 /**
-<<<<<<< HEAD
  The duration, in microseconds, that the timer service thread should 
  automatically wakeup *early* in order to increase precision of timeouts.
-=======
- @return threshold in microseconds before timer service will busy wait for timeout
- */
-extern size_t micro_busy_wait_threshold();
-
-}
-}
-}
->>>>>>> adda6c77
 
  How this value is used is determined by the timeout_algorithm().
 
-<<<<<<< HEAD
  That is, longer sleeps can have imprecise wakeups due to OS and CPU power 
  saving behavior, so we set an "early" wakeup a short time before timeout so 
  that when the thread goes back to sleep, it's encouraged to wakeup with 
@@ -94,30 +78,41 @@
  */
 hce::chrono::duration early_wakeup_long_threshold();
 
-}
+typedef hce::chrono::time_point (*algorithm_function_ptr)(
+    const hce::chrono::time_point& now, 
+    const hce::chrono::time_point& requested_timeout);
+
+/**
+  @brief the algorithm for determining how long the timer service should wait for until the next timeout
+
+  If the returned time_point is greater than the requested_timeout, the 
+  requested_timeout will be taken instead.
+
+  An timer will not actually timeout until it's timeout is reached. This 
+  operation is for putting the entire *timer service* thread to sleep.
+
+  This operation allows for manipulation of timeouts to improve overall timeout 
+  precision. Factors which influence timeout precision generally are often 
+  non-trivial and non-deterministic, such as OS and power configurations.
+
+  @return an algorithm to calculate service timeouts 
+ */
+algorithm_function_ptr timeout_algorithm();
+
 }
 }
 
 namespace timer {
 
-=======
->>>>>>> adda6c77
 /**
  @brief an object capable of starting, cancelling, and handling timer timeouts 
  */
 struct service : public hce::printable {
-<<<<<<< HEAD
-    typedef hce::chrono::time_point (*algorithm_function_ptr)(
-        const hce::chrono::time_point& now, 
-        const hce::chrono::time_point& requested_timeout);
-
-=======
->>>>>>> adda6c77
-    static inline std::string info_name() { return "hce::timer::service"; }
+    static inline std::string info_name() { return "hce::"; }
     inline std::string name() const { return service::info_name(); }
 
     /// access the process-wide timer service
-    static service& get();
+    static inline service& get() { return *(service::instance_); }
 
     /**
      @brief start a timer 
@@ -151,11 +146,13 @@
         {
             std::lock_guard<hce::spinlock> lk(lk_);
 
-            for(auto& t : timers_) {
-                if(sid == t->sid) {
-                    HCE_LOW_METHOD_BODY("running","timer found");
-                    result = true;
-                    break;
+            if(running_) [[likely]] {
+                for(auto& t : timers_) {
+                    if(sid == t->sid) {
+                        HCE_LOW_METHOD_BODY("running","timer found");
+                        result = true;
+                        break;
+                    }
                 }
             }
         }
@@ -173,33 +170,30 @@
         bool result = false;
 
         if(sid) {
-<<<<<<< HEAD
             // let unique_ptr call destructor
             std::unique_ptr<timer> t;
-=======
-            // let unique_ptr call destructor and hce::deallocate<T>(ptr,1);
-            hce::unique_ptr<timer> t;
->>>>>>> adda6c77
 
             std::unique_lock<hce::spinlock> lk(lk_);
 
-            auto it = timers_.begin();
-            auto end = timers_.end();
-
-            while(it != end) [[likely]] {
-                // search through the timers for a matching sid
-                if((*it)->sid == sid) [[unlikely]] {
-                    t.reset(*it);
-                    timers_.erase(it);
-                    notify_();
-                    lk.unlock();
-                   
-                    // do operations outside lock which don't require it
-                    result = true;
-                    t->awt->resume((void*)0); // cancel awaitable
-
-                    HCE_LOW_METHOD_BODY("cancel","cancelled timer with ",sid);
-                    break;
+            if(running_) [[likely]] {
+                auto it = timers_.begin();
+                auto end = timers_.end();
+
+                while(it != end) [[likely]] {
+                    // search through the timers for a matching sid
+                    if((*it)->sid == sid) [[unlikely]] {
+                        t.reset(*it);
+                        timers_.erase(it);
+                        notify_();
+                        lk.unlock();
+                       
+                        // do operations outside lock which don't require it
+                        result = true;
+                        t->awt->resume((void*)0); // cancel awaitable
+
+                        HCE_LOW_METHOD_BODY("cancel","cancelled timer with ",sid);
+                        break;
+                    }
                 }
             }
         } 
@@ -213,7 +207,6 @@
     struct ticks {
         size_t runtime; // microsecond ticks spent running
         size_t busywait; // microsecond ticks spent busy-waiting 
-<<<<<<< HEAD
     };
     
     /**
@@ -222,19 +215,6 @@
     ticks get_ticks() const { 
         std::lock_guard<hce::spinlock> lk(lk_);
         return { micro_runtime_ticks_, micro_busywait_ticks_ };
-=======
-        size_t threshold; // microsecond tick busy-wait threshold
-    };
-    
-    /**
-     @return timer service ticks
-     */
-    ticks get_ticks() const { 
-        size_t threshold = hce::config::timer::service::micro_busy_wait_threshold();
-
-        std::lock_guard<hce::spinlock> lk(lk_);
-        return { micro_runtime_ticks_, micro_busywait_ticks_, threshold };
->>>>>>> adda6c77
     }
     
     /**
@@ -314,56 +294,50 @@
         hce::timer::service::awaitable* awt;
     };
 
-<<<<<<< HEAD
-    service();
-=======
-    service() : 
-        running_(true),
+    /*
+     The timer service thread doesn't start right away, because it's not a 
+     thread that's guaranteed to be needed by user code. Instead, thread 
+     launching is lazy. This is especially fine because the bottleneck in timer 
+     code will never be a boolean check.
+     */
+    service() :
+        running_(false),
         waiting_(false),
         micro_runtime_ticks_(0),
-        micro_busywait_ticks_(0)
+        micro_busywait_ticks_(0),
+        busy_wait_threshold_(hce::config::timer::busy_wait_threshold()),
+        timeout_algorithm_(hce::config::timer::timeout_algorithm())
     {
-        thd_ = std::thread([](service* ts) { 
-            HCE_HIGH_FUNCTION_ENTER("hce::timer::service::thread");
-            ts->run(); 
-            HCE_HIGH_FUNCTION_BODY("hce::timer::service::thread","exit");
-        }, this);
-
-        hce::set_thread_priority(
-            thd_, 
-            hce::config::timer::service::thread_priority());
-
+        service::instance_ = this;
         HCE_HIGH_CONSTRUCTOR();
     }
->>>>>>> adda6c77
 
     ~service() {
         HCE_HIGH_DESTRUCTOR();
 
+        service::instance_ = nullptr;
+
         {
-            std::lock_guard<hce::spinlock> lk(lk_);
-            running_ = false; 
-            notify_();
-        }
-
-        thd_.join();
+            std::unique_lock<hce::spinlock> lk(lk_);
+
+            if(running_) {
+                running_ = false; 
+                notify_();
+                lk.unlock();
+                thd_.join();
+            }
+        }
 
         // properly cancel and cleanup timers
         while(timers_.size()) {
-<<<<<<< HEAD
             // let unique_ptr call destructor
             std::unique_ptr<timer> t(timers_.front());
-=======
-            // let unique_ptr call destructor and hce::deallocate<T>(ptr,1);
-            hce::unique_ptr<timer> t(timers_.front());
->>>>>>> adda6c77
             timers_.pop_front();
             t->awt->resume((void*)0); // cancel awaitable
 
             HCE_HIGH_METHOD_BODY("~service","cancelled timer with ", t->sid);
         }
     }
-<<<<<<< HEAD
 
     /*
       The default algorithm for determining how long the timer service should 
@@ -385,7 +359,9 @@
 
    
     // sid must be set at this point
-    hce::awt<bool> start_(hce::sid& sid, const hce::chrono::time_point& timeout)
+    inline hce::awt<bool> start_(
+            hce::sid& sid, 
+            const hce::chrono::time_point& timeout)
     {
         HCE_TRACE_METHOD_ENTER("start_",sid,timeout);
 
@@ -396,23 +372,23 @@
         // from calling thread's memory cache
         timer* t = new timer(sid, timeout, awt);
 
-=======
-   
-    // sid must be set at this point
-    hce::awt<bool> start_(hce::sid& sid, const hce::chrono::time_point& timeout)
-    {
-        HCE_TRACE_METHOD_ENTER("start_",sid,timeout);
-
-        // allocate and construct the timer service awaitable
-        auto awt = new hce::timer::service::awaitable;
-
-        // allocate and construct timer using default `new` (don't need to steal 
-        // from calling thread's memory cache
-        timer* t = new timer(sid, timeout, awt);
-
->>>>>>> adda6c77
         {
             std::lock_guard<hce::spinlock> lk(lk_);
+
+            if(!running_) [[unlikely]] {
+                // launch the timer service thread if it was never started
+                running_ = true;
+
+                thd_ = std::thread([](service* ts) { 
+                    HCE_HIGH_FUNCTION_ENTER("hce::timer::service::thread");
+                    ts->run(); 
+                    HCE_HIGH_FUNCTION_BODY("hce::timer::service::thread","exit");
+                }, this);
+
+                hce::thread::set_priority(
+                    thd_, 
+                    hce::config::timer::thread_priority());
+            }
 
             timers_.push_back(t);
             timers_.sort([](timer* lhs, timer* rhs) {
@@ -440,22 +416,12 @@
         hce::chrono::time_point timeout;
         hce::list<hce::timer::service::awaitable*> timed_out;
 
-<<<<<<< HEAD
-=======
-        const hce::chrono::duration busy_wait_threshold(
-            std::chrono::microseconds(
-                hce::config::timer::service::micro_busy_wait_threshold()));
-
->>>>>>> adda6c77
         auto update_now = [&](bool busy){ 
             prev = now;
             now = hce::chrono::now();
             size_t ticks = hce::chrono::to<std::chrono::microseconds>(now - prev).count();
-<<<<<<< HEAD
 
             // update the service total runtime
-=======
->>>>>>> adda6c77
             micro_runtime_ticks_ += ticks;
 
             // runtime wrapped around somehow, reset calculation
@@ -487,14 +453,8 @@
                 // check if a timer is ready to timeout
                 if(timeout_ready()) [[unlikely]] {
                     do {
-<<<<<<< HEAD
                         // let unique_ptr call destructor
                         std::unique_ptr<timer> t(*it);
-=======
-                        // let unique_ptr call destructor and 
-                        // hce::deallocate<T>(ptr,1);
-                        hce::unique_ptr<timer> t(*it);
->>>>>>> adda6c77
                         // handle timeout callbacks outside lock
                         timed_out.push_back(t->awt);
                         it = timers_.erase(it);
@@ -516,22 +476,14 @@
                         if(now < timeout) {
                             // only need to busy-wait if the difference between 
                             // now and the timeout is less than the threshold
-<<<<<<< HEAD
                             return (timeout - now) <= busy_wait_threshold_;
-=======
-                            return (timeout - now) <= busy_wait_threshold;
->>>>>>> adda6c77
                         } else {
                             // break out of loop
                             return false;
                         }
                     };
                            
-<<<<<<< HEAD
                     // update latest timeout to the latest timeout
-=======
-                    // update latest timeout
->>>>>>> adda6c77
                     timeout = timers_.front()->timeout;
 
                     if(below_busy_wait_threshold()) [[unlikely]] {
@@ -548,16 +500,12 @@
                             // is not held
                             timeout = timers_.front()->timeout;
                             lk_.unlock();
-<<<<<<< HEAD
 
                             // don't actually need to lock during this check
-=======
->>>>>>> adda6c77
                         } while(below_busy_wait_threshold());
                             
                         lk_.lock();
                     } else [[likely]] {
-<<<<<<< HEAD
                         auto tmp_timeout = timeout_algorithm_(now, timeout);
 
                         // force a maximum of the user's timeout
@@ -566,9 +514,6 @@
                         }
 
                         // wait till timeout
-=======
-                        // wait till the first available timeout
->>>>>>> adda6c77
                         waiting_ = true;
                         cv_.wait_until(lk, timeout);
                     }
@@ -583,24 +528,18 @@
         HCE_HIGH_METHOD_BODY("run","exit");
     }
 
-<<<<<<< HEAD
     static service* instance_;
 
-=======
->>>>>>> adda6c77
     mutable hce::spinlock lk_;
     bool running_;
     bool waiting_; // help guard against unnecessary system calls
     size_t micro_runtime_ticks_;
     size_t micro_busywait_ticks_;
-<<<<<<< HEAD
     const hce::chrono::duration busy_wait_threshold_;
-=======
->>>>>>> adda6c77
     std::condition_variable_any cv_;
     std::list<timer*,hce::allocator<timer*>> timers_;
     std::thread thd_;
-    algorithm_function_ptr timeout_algorithm_;
+    hce::config::timer::algorithm_function_ptr timeout_algorithm_;
 
     friend hce::lifecycle;
 };
@@ -659,31 +598,6 @@
 
 }
 
-namespace config {
-namespace timer {
-namespace service {
-
-/**
-  @brief the algorithm for determining how long the timer service should wait for until the next timeout
-
-  If the returned time_point is greater than the requested_timeout, the 
-  requested_timeout will be taken instead.
-
-  An timer will not actually timeout until it's timeout is reached. This 
-  operation is for putting the entire *timer service* thread to sleep.
-
-  This operation allows for manipulation of timeouts to improve overall timeout 
-  precision. Factors which influence timeout precision generally are often 
-  non-trivial and non-deterministic, such as OS and power configurations.
-
-  @return an algorithm to calculate service timeouts 
- */
-hce::timer::service::algorithm_function_ptr timeout_algorithm();
-
-}
-}
-}
-
 /**
  @brief start a timer to sleep for a period
 
