//SPDX-License-Identifier: Apache-2.0
//Author: Blayne Dennis 
#include <mutex>
#include <functional>

#include "loguru.hpp"
#include "atomic.hpp"
#include "coroutine.hpp"
#include "scheduler.hpp"
#include "channel.hpp"

#include <gtest/gtest.h>  
#include "test_helpers.hpp"

namespace test {
namespace channel {

template <typename T>
void context_construct_capacity_T() {
    // unbuffered spinlock
    {
        hce::channel<T> ch; 
        ASSERT_FALSE(ch);
        auto ctx = std::make_shared<hce::unbuffered<T,hce::spinlock>>();
        ch.context(ctx);
        ASSERT_TRUE(ch);
        ASSERT_EQ(ch.type_info(), typeid(hce::unbuffered<T,hce::spinlock>));
        ASSERT_EQ(ctx, ch.context());

        ch.construct(0);
        ASSERT_EQ(ch.type_info(), typeid(hce::unbuffered<T,hce::spinlock>));
        ASSERT_NE(ctx, ch.context());
        ASSERT_EQ(0,ch.size());

        auto ctx2 = ch.context();
        ch.template construct<hce::spinlock>(0);
        ASSERT_EQ(ch.type_info(), typeid(hce::unbuffered<T,hce::spinlock>));
        ASSERT_NE(ctx, ch.context());
        ASSERT_NE(ctx2, ch.context());
    }

    // unbuffered lockfree
    {
        hce::channel<T> ch; 
        ASSERT_FALSE(ch);
        auto ctx = std::make_shared<hce::unbuffered<T,hce::lockfree>>();
        ch.context(ctx);
        ASSERT_TRUE(ch);
        ASSERT_EQ(ch.type_info(), typeid(hce::unbuffered<T,hce::lockfree>));
        ASSERT_EQ(ctx, ch.context());
        ASSERT_EQ(0,ch.size());

        ch.template construct<hce::lockfree>(0);
        ASSERT_EQ(ch.type_info(), typeid(hce::unbuffered<T,hce::lockfree>));
        ASSERT_NE(ctx, ch.context());
    }

    // unbuffered std::mutex
    {
        hce::channel<T> ch; 
        ASSERT_FALSE(ch);
        auto ctx = std::make_shared<hce::unbuffered<T,std::mutex>>();
        ch.context(ctx);
        ASSERT_TRUE(ch);
        ASSERT_EQ(ch.type_info(), typeid(hce::unbuffered<T,std::mutex>));
        ASSERT_EQ(ctx, ch.context());
        ASSERT_EQ(0,ch.size());

        ch.template construct<std::mutex>(0);
        ASSERT_EQ(ch.type_info(), typeid(hce::unbuffered<T,std::mutex>));
        ASSERT_NE(ctx, ch.context());
    }

    // buffered spinlock size 1
    {
        hce::channel<T> ch; 
        ASSERT_FALSE(ch);
        auto ctx = std::make_shared<hce::buffered<T,hce::spinlock>>(1);
        ch.context(ctx);
        ASSERT_TRUE(ch);
        ASSERT_EQ(ch.type_info(), typeid(hce::buffered<T,hce::spinlock>));
        ASSERT_EQ(ctx, ch.context());

        ch.template construct<hce::spinlock>(1);
        ASSERT_EQ(ch.type_info(), typeid(hce::buffered<T,hce::spinlock>));
        ASSERT_NE(ctx, ch.context());
        ASSERT_EQ(1,ch.size());

        auto ctx2 = ch.context();
        ch.template construct<hce::spinlock>(1337);
        ASSERT_EQ(ch.type_info(), typeid(hce::buffered<T,hce::spinlock>));
        ASSERT_NE(ctx, ch.context());
        ASSERT_NE(ctx2, ch.context());
        ASSERT_EQ(1337,ch.size());
    }

    // buffered lockfree size 1
    {
        hce::channel<T> ch; 
        ASSERT_FALSE(ch);
        auto ctx = std::make_shared<hce::buffered<T,hce::lockfree>>(1);
        ch.context(ctx);
        ASSERT_TRUE(ch);
        ASSERT_EQ(ch.type_info(), typeid(hce::buffered<T,hce::lockfree>));
        ASSERT_EQ(ctx, ch.context());

        ch.template construct<hce::lockfree>(1);
        ASSERT_EQ(ch.type_info(), typeid(hce::buffered<T,hce::lockfree>));
        ASSERT_NE(ctx, ch.context());
        ASSERT_EQ(1,ch.size());

        ch.template construct<hce::lockfree>(1337);
        ASSERT_EQ(ch.type_info(), typeid(hce::buffered<T,hce::lockfree>));
        ASSERT_NE(ctx, ch.context());
        ASSERT_EQ(1337,ch.size());
    }

    // buffered std::mutex size 1
    {
        hce::channel<T> ch; 
        ASSERT_FALSE(ch);
        auto ctx = std::make_shared<hce::buffered<T,std::mutex>>(1);
        ch.context(ctx);
        ASSERT_TRUE(ch);
        ASSERT_EQ(ch.type_info(), typeid(hce::buffered<T,std::mutex>));
        ASSERT_EQ(ctx, ch.context());

        ch.template construct<std::mutex>(1);
        ASSERT_EQ(ch.type_info(), typeid(hce::buffered<T,std::mutex>));
        ASSERT_NE(ctx, ch.context());
        ASSERT_EQ(1,ch.size());

        ch.template construct<std::mutex>(1337);
        ASSERT_EQ(ch.type_info(), typeid(hce::buffered<T,std::mutex>));
        ASSERT_NE(ctx, ch.context());
        ASSERT_EQ(1337,ch.size());
    }

    // unlimited spinlock size 1
    {
        hce::channel<T> ch; 
        ASSERT_FALSE(ch);
        auto ctx = std::make_shared<hce::unlimited<T,hce::spinlock>>(-1);
        ch.context(ctx);
        ASSERT_TRUE(ch);
        ASSERT_EQ(ch.type_info(), typeid(hce::unlimited<T,hce::spinlock>));
        ASSERT_EQ(ctx, ch.context());

        ch.template construct<hce::spinlock>(-1);
        ASSERT_EQ(ch.type_info(), typeid(hce::unlimited<T,hce::spinlock>));
        ASSERT_NE(ctx, ch.context());
        ASSERT_EQ(-1,ch.size());

        auto ctx2 = ch.context();
        ch.template construct<hce::spinlock>(-1337);
        ASSERT_EQ(ch.type_info(), typeid(hce::unlimited<T,hce::spinlock>));
        ASSERT_NE(ctx, ch.context());
        ASSERT_NE(ctx2, ch.context());
        ASSERT_EQ(-1,ch.size());
    }

    // unlimited lockfree size 1
    {
        hce::channel<T> ch; 
        ASSERT_FALSE(ch);
        auto ctx = std::make_shared<hce::unlimited<T,hce::lockfree>>(-1);
        ch.context(ctx);
        ASSERT_TRUE(ch);
        ASSERT_EQ(ch.type_info(), typeid(hce::unlimited<T,hce::lockfree>));
        ASSERT_EQ(ctx, ch.context());

        ch.template construct<hce::lockfree>(-1);
        ASSERT_EQ(ch.type_info(), typeid(hce::unlimited<T,hce::lockfree>));
        ASSERT_NE(ctx, ch.context());
        ASSERT_EQ(-1,ch.size());

        ch.template construct<hce::lockfree>(-1337);
        ASSERT_EQ(ch.type_info(), typeid(hce::unlimited<T,hce::lockfree>));
        ASSERT_NE(ctx, ch.context());
        ASSERT_EQ(-1,ch.size());
    }

    // unlimited std::mutex size 1
    {
        hce::channel<T> ch; 
        ASSERT_FALSE(ch);
        auto ctx = std::make_shared<hce::unlimited<T,std::mutex>>(-1);
        ch.context(ctx);
        ASSERT_TRUE(ch);
        ASSERT_EQ(ch.type_info(), typeid(hce::unlimited<T,std::mutex>));
        ASSERT_EQ(ctx, ch.context());

        ch.template construct<std::mutex>(-1);
        ASSERT_EQ(ch.type_info(), typeid(hce::unlimited<T,std::mutex>));
        ASSERT_NE(ctx, ch.context());
        ASSERT_EQ(-1,ch.size());

        ch.template construct<std::mutex>(-1337);
        ASSERT_EQ(ch.type_info(), typeid(hce::unlimited<T,std::mutex>));
        ASSERT_NE(ctx, ch.context());
        ASSERT_EQ(-1,ch.size());
    }
}

}
}

TEST(channel, context_construct_capacity) {
    test::channel::context_construct_capacity_T<int>();
    test::channel::context_construct_capacity_T<unsigned int>();
    test::channel::context_construct_capacity_T<size_t>();
    test::channel::context_construct_capacity_T<float>();
    test::channel::context_construct_capacity_T<double>();
    test::channel::context_construct_capacity_T<char>();
    test::channel::context_construct_capacity_T<void*>();
    test::channel::context_construct_capacity_T<std::string>();
    test::channel::context_construct_capacity_T<test::CustomObject>();
}

namespace test {
namespace channel {

template <typename T>
void make_capacity_T() {
    // unbuffered spinlock
    {
        hce::channel<T> ch; 
        ASSERT_FALSE(ch);
        ch = hce::channel<T>::make();
        ASSERT_TRUE(ch);
        ASSERT_EQ(ch.type_info(), typeid(hce::unbuffered<T,hce::spinlock>));

        ch = hce::channel<T>::template make<hce::spinlock>();
        ASSERT_TRUE(ch);
        ASSERT_EQ(ch.type_info(), typeid(hce::unbuffered<T,hce::spinlock>));
        ASSERT_EQ(ch.size(),0);

        ch = hce::channel<T>::template make<hce::spinlock>(0);
        ASSERT_TRUE(ch);
        ASSERT_EQ(ch.type_info(), typeid(hce::unbuffered<T,hce::spinlock>));
        ASSERT_EQ(ch.size(),0);
    }

    // unbuffered lockfree
    {
        hce::channel<T> ch; 
        ASSERT_FALSE(ch);
        ch = hce::channel<T>::template make<hce::lockfree>();
        ASSERT_TRUE(ch);
        ASSERT_EQ(ch.type_info(), typeid(hce::unbuffered<T,hce::lockfree>));

        ch = hce::channel<T>::template make<hce::lockfree>(0);
        ASSERT_TRUE(ch);
        ASSERT_EQ(ch.type_info(), typeid(hce::unbuffered<T,hce::lockfree>));
    }

    // unbuffered std::mutex
    {
        hce::channel<T> ch; 
        ASSERT_FALSE(ch);
        ch = hce::channel<T>::template make<std::mutex>();
        ASSERT_TRUE(ch);
        ASSERT_EQ(ch.type_info(), typeid(hce::unbuffered<T,std::mutex>));
        ASSERT_EQ(ch.size(),0);
        
        ch = hce::channel<T>::template make<std::mutex>(0);
        ASSERT_TRUE(ch);
        ASSERT_EQ(ch.type_info(), typeid(hce::unbuffered<T,std::mutex>));
        ASSERT_EQ(ch.size(),0);
    }

    // buffered spinlock size 1
    {
        hce::channel<T> ch; 
        ASSERT_FALSE(ch);
        ch = hce::channel<T>::template make<hce::spinlock>(1);
        ASSERT_TRUE(ch);
        ASSERT_EQ(ch.type_info(), typeid(hce::buffered<T,hce::spinlock>));
        ASSERT_EQ(ch.size(),1);

        ch = hce::channel<T>::template make<hce::spinlock>(1337);
        ASSERT_TRUE(ch);
        ASSERT_EQ(ch.type_info(), typeid(hce::buffered<T,hce::spinlock>));
        ASSERT_EQ(ch.size(),1337);
    }

    // buffered lockfree
    {
        hce::channel<T> ch; 
        ASSERT_FALSE(ch);
        ch = hce::channel<T>::template make<hce::lockfree>(1);
        ASSERT_TRUE(ch);
        ASSERT_EQ(ch.type_info(), typeid(hce::buffered<T,hce::lockfree>));
        ASSERT_EQ(ch.size(),1);

        ch = hce::channel<T>::template make<hce::lockfree>(1337);
        ASSERT_TRUE(ch);
        ASSERT_EQ(ch.type_info(), typeid(hce::buffered<T,hce::lockfree>));
        ASSERT_EQ(ch.size(),1337);
    }

    // buffered std::mutex
    {
        hce::channel<T> ch; 
        ASSERT_FALSE(ch);
        ch = hce::channel<T>::template make<std::mutex>(1);
        ASSERT_TRUE(ch);
        ASSERT_EQ(ch.type_info(), typeid(hce::buffered<T,std::mutex>));
        ASSERT_EQ(ch.size(),1);

        ch = hce::channel<T>::template make<std::mutex>(1337);
        ASSERT_TRUE(ch);
        ASSERT_EQ(ch.type_info(), typeid(hce::buffered<T,std::mutex>));
        ASSERT_EQ(ch.size(),1337);
    }

    // unlimited spinlock size 1
    {
        hce::channel<T> ch; 
        ASSERT_FALSE(ch);
        ch = hce::channel<T>::template make<hce::spinlock>(-1);
        ASSERT_TRUE(ch);
        ASSERT_EQ(ch.type_info(), typeid(hce::unlimited<T,hce::spinlock>));
        ASSERT_EQ(ch.size(),-1);

        ch = hce::channel<T>::template make<hce::spinlock>(-1337);
        ASSERT_TRUE(ch);
        ASSERT_EQ(ch.type_info(), typeid(hce::unlimited<T,hce::spinlock>));
        ASSERT_EQ(ch.size(),-1);
    }

    // unlimited lockfree
    {
        hce::channel<T> ch; 
        ASSERT_FALSE(ch);
        ch = hce::channel<T>::template make<hce::lockfree>(-1);
        ASSERT_TRUE(ch);
        ASSERT_EQ(ch.type_info(), typeid(hce::unlimited<T,hce::lockfree>));
        ASSERT_EQ(ch.size(),-1);

        ch = hce::channel<T>::template make<hce::lockfree>(-1337);
        ASSERT_TRUE(ch);
        ASSERT_EQ(ch.type_info(), typeid(hce::unlimited<T,hce::lockfree>));
        ASSERT_EQ(ch.size(),-1);
    }

    // unlimited std::mutex
    {
        hce::channel<T> ch; 
        ASSERT_FALSE(ch);
        ch = hce::channel<T>::template make<std::mutex>(-1);
        ASSERT_TRUE(ch);
        ASSERT_EQ(ch.type_info(), typeid(hce::unlimited<T,std::mutex>));
        ASSERT_EQ(ch.size(),-1);

        ch = hce::channel<T>::template make<std::mutex>(-1337);
        ASSERT_TRUE(ch);
        ASSERT_EQ(ch.type_info(), typeid(hce::unlimited<T,std::mutex>));
        ASSERT_EQ(ch.size(),-1);
    }
}

}
}

TEST(channel, make_capacity) {
    test::channel::make_capacity_T<int>();
    test::channel::make_capacity_T<unsigned int>();
    test::channel::make_capacity_T<size_t>();
    test::channel::make_capacity_T<float>();
    test::channel::make_capacity_T<double>();
    test::channel::make_capacity_T<char>();
    test::channel::make_capacity_T<void*>();
    test::channel::make_capacity_T<std::string>();
    test::channel::make_capacity_T<test::CustomObject>();
}

namespace test {
namespace channel {

template <typename T>
hce::co<void> co_store_recv_till_close_return_void(hce::channel<T> ch, test::queue<T>& q) {
    T t;

    while(co_await ch.recv(t)) { 
        q.push(std::move(t)); 
    }
}

template <typename T>
hce::co<void> co_send_count_and_close_return_void(hce::channel<T> ch, size_t count) {
    for(; count>0; --count) {
        co_await ch.send((T)test::init<T>(count));
    }

    ch.close();
}

template <typename T>
size_t send_recv_close_T(const size_t count) {
    HCE_WARNING_FUNCTION_BODY("send_recv_close_T","test count:",count,", T:",hce::type::name<T>());
    size_t success_count=0;

    // thread to thread
    {
        auto test = [&](hce::channel<T> ch) {
            HCE_WARNING_FUNCTION_BODY("send_recv_close_T::test","thread-to-thread ch:",ch);
            test::queue<T> q;

            std::thread thd([](hce::channel<T> ch, test::queue<T>& q){
                T t;
                while(ch.recv(t)) { 
                    q.push(std::move(t)); 
                }
            },ch,std::ref(q));

            for(size_t i=count; i>0; --i) {
                ch.send((T)test::init<T>(i));
            }

            for(size_t i=count; i>0; --i) {
                ASSERT_EQ((T)test::init<T>(i), q.pop());
            }

            ch.close();
            thd.join();

            ++success_count;
        };

        test(hce::channel<T>::make());
        test(hce::channel<T>::make(1));
        test(hce::channel<T>::make(count));
        test(hce::channel<T>::make(-1));

        // std::mutex
        test(hce::channel<T>::template make<std::mutex>());
        test(hce::channel<T>::template make<std::mutex>(1));
        test(hce::channel<T>::template make<std::mutex>(count));
        test(hce::channel<T>::template make<std::mutex>(-1));
<<<<<<< HEAD
=======
            
        HCE_WARNING_FUNCTION_BODY("send_recv_close_T","thread-to-thread done");
>>>>>>> d31deca8
    }

    // thread to coroutine 
    {
        auto test = [&](hce::channel<T> ch) {
            test::queue<T> q;
            auto lf = hce::scheduler::make();
            std::shared_ptr<hce::scheduler> sch = lf->scheduler();
            auto awt = sch->schedule(test::channel::co_store_recv_till_close_return_void(ch,q));

            for(size_t i=count; i>0; --i) {
                ch.send((T)test::init<T>(i));
            }

            for(size_t i=count; i>0; --i) {
                ASSERT_EQ((T)test::init<T>(i), q.pop());
            }

            ch.close();

            ++success_count;
        };

        test(hce::channel<T>::make());
        test(hce::channel<T>::make(1));
        test(hce::channel<T>::make(count));
        test(hce::channel<T>::make(-1));

        // std::mutex
        test(hce::channel<T>::template make<std::mutex>());
        test(hce::channel<T>::template make<std::mutex>(1));
        test(hce::channel<T>::template make<std::mutex>(count));
        test(hce::channel<T>::template make<std::mutex>(-1));
    }

    // coroutine to thread
    {
        auto test = [&](hce::channel<T> ch){
            auto lf = hce::scheduler::make();
            std::shared_ptr<hce::scheduler> sch = lf->scheduler();
            auto awt = sch->schedule(test::channel::co_send_count_and_close_return_void(ch,count));

            T t;

            for(size_t i=count; i>0; --i) {
                ASSERT_TRUE((bool)ch.recv(t));
                ASSERT_EQ((T)test::init<T>(i), t);
            }

            ++success_count;
        };

        test(hce::channel<T>::make());
        test(hce::channel<T>::make(1));
        test(hce::channel<T>::make(count));
        test(hce::channel<T>::make(-1));

        // std::mutex
        test(hce::channel<T>::template make<std::mutex>());
        test(hce::channel<T>::template make<std::mutex>(1));
        test(hce::channel<T>::template make<std::mutex>(count));
        test(hce::channel<T>::template make<std::mutex>(-1));
    }

    // coroutine to coroutine 
    {
        auto test = [&](hce::channel<T> ch){
            test::queue<T> q;
            auto lf = hce::scheduler::make();
            std::shared_ptr<hce::scheduler> sch = lf->scheduler();
            auto awt = sch->schedule(test::channel::co_send_count_and_close_return_void(ch,count));
            auto awt2 = sch->schedule(test::channel::co_store_recv_till_close_return_void(ch,q));

            for(size_t i=count; i>0; --i) {
                ASSERT_EQ((T)test::init<T>(i), q.pop());
            }

            ++success_count;
        };

        test(hce::channel<T>::make());
        test(hce::channel<T>::make(1));
        test(hce::channel<T>::make(count));
        test(hce::channel<T>::make(-1));

        // lockfree 
        test(hce::channel<T>::template make<hce::lockfree>());
        test(hce::channel<T>::template make<hce::lockfree>(1));
        test(hce::channel<T>::template make<hce::lockfree>(count));
        test(hce::channel<T>::template make<hce::lockfree>(-1));

        // std::mutex
        test(hce::channel<T>::template make<std::mutex>());
        test(hce::channel<T>::template make<std::mutex>(1));
        test(hce::channel<T>::template make<std::mutex>(count));
        test(hce::channel<T>::template make<std::mutex>(-1));
    }

    HCE_WARNING_FUNCTION_BODY("send_recv_close_T","done");
    return success_count;
}

template <typename T>
hce::co<void> co_store_recv_interrupt_with_close_return_void(hce::channel<T> ch, test::queue<T>& q) {
    q.push((T)test::init<T>(0));

    T t;
    while(co_await ch.recv(t)) { 
        q.push((T)test::init<T>(1));
    }

    q.push((T)test::init<T>(2));
}

template <typename T>
hce::co<void> co_send_count_interrupt_with_close_return_void(hce::channel<T> ch) {
    ch.close();
    co_return;
}

template <typename T>
size_t send_recv_interrupt_with_close_T(const size_t count) {
    size_t success_count=0;

    // thread to thread
    {
        auto test = [&](hce::channel<T> ch) {
            test::queue<T> q;

            std::thread thd([](hce::channel<T> ch, test::queue<T>& q){
                T t;
                q.push((T)test::init<T>(0));

                while(ch.recv(t)) {
                    q.push((T)test::init<T>(1)); 
                }

                q.push((T)test::init<T>(2));
            },ch,std::ref(q));

            ch.close();

            ASSERT_EQ((T)test::init<T>(0), q.pop());
            ASSERT_EQ((T)test::init<T>(2), q.pop());

            ch.close();
        };

        for(size_t i=count; i>0; --i) {
            test(hce::channel<T>::make());
        }

        ++success_count;

        for(size_t i=count; i>0; --i) {
            test(hce::channel<T>::make(1));
        }

        ++success_count;

        for(size_t i=count; i>0; --i) {
            test(hce::channel<T>::make(count));
        }

        ++success_count;

        // std::mutex
        for(size_t i=count; i>0; --i) {
            test(hce::channel<T>::template make<std::mutex>());
        }

        ++success_count;

        for(size_t i=count; i>0; --i) {
            test(hce::channel<T>::template make<std::mutex>(1));
        }

        ++success_count;

        for(size_t i=count; i>0; --i) {
            test(hce::channel<T>::template make<std::mutex>(count));
        }

        ++success_count;
    }

    // thread to coroutine 
    {
        auto test = [&](hce::channel<T> ch) {
            test::queue<T> q;
            auto lf = hce::scheduler::make();
            std::shared_ptr<hce::scheduler> sch = lf->scheduler();
            auto awt = sch->schedule(test::channel::co_store_recv_interrupt_with_close_return_void(ch,q));

            ch.close();

            ASSERT_EQ((T)test::init<T>(0), q.pop());
            ASSERT_EQ((T)test::init<T>(2), q.pop());
        };

        for(size_t i=count; i>0; --i) {
            test(hce::channel<T>::make());
        }

        ++success_count;

        for(size_t i=count; i>0; --i) {
            test(hce::channel<T>::make(1));
        }

        ++success_count;

        for(size_t i=count; i>0; --i) {
            test(hce::channel<T>::make(count));
        }

        ++success_count;

        // std::mutex
        for(size_t i=count; i>0; --i) {
            test(hce::channel<T>::template make<std::mutex>());
        }

        ++success_count;

        for(size_t i=count; i>0; --i) {
            test(hce::channel<T>::template make<std::mutex>(1));
        }

        ++success_count;

        for(size_t i=count; i>0; --i) {
            test(hce::channel<T>::template make<std::mutex>(count));
        }

        ++success_count;
    }

    // coroutine to thread
    {
        auto test = [&](hce::channel<T> ch){
            auto lf = hce::scheduler::make();
            std::shared_ptr<hce::scheduler> sch = lf->scheduler();
            auto awt = sch->schedule(test::channel::co_send_count_interrupt_with_close_return_void(ch));

            T t;
            ASSERT_FALSE((bool)ch.recv(t));
        };

        for(size_t i=count; i>0; --i) {
            test(hce::channel<T>::make());
        }

        ++success_count;

        for(size_t i=count; i>0; --i) {
            test(hce::channel<T>::make(1));
        }

        ++success_count;

        for(size_t i=count; i>0; --i) {
            test(hce::channel<T>::make(count));
        }

        ++success_count;

        // std::mutex
        for(size_t i=count; i>0; --i) {
            test(hce::channel<T>::template make<std::mutex>());
        }

        ++success_count;

        for(size_t i=count; i>0; --i) {
            test(hce::channel<T>::template make<std::mutex>(1));
        }

        ++success_count;

        for(size_t i=count; i>0; --i) {
            test(hce::channel<T>::template make<std::mutex>(count));
        }

        ++success_count;
    }

    // coroutine to coroutine 
    {
        auto test = [&](hce::channel<T> ch){
            test::queue<T> q;
            auto lf = hce::scheduler::make();
            std::shared_ptr<hce::scheduler> sch = lf->scheduler();
            auto awt = sch->schedule(test::channel::co_store_recv_interrupt_with_close_return_void(ch,q));
            auto awt2 = sch->schedule(test::channel::co_send_count_interrupt_with_close_return_void(ch));

            ASSERT_EQ((T)test::init<T>(0), q.pop());
            ASSERT_EQ((T)test::init<T>(2), q.pop());
        };

        for(size_t i=count; i>0; --i) {
            test(hce::channel<T>::make());
        }

        ++success_count;

        for(size_t i=count; i>0; --i) {
            test(hce::channel<T>::make(1));
        }

        ++success_count;

        for(size_t i=count; i>0; --i) {
            test(hce::channel<T>::make(count));
        }

        ++success_count;

        // lockfree 
        for(size_t i=count; i>0; --i) {
            test(hce::channel<T>::template make<hce::lockfree>());
        }

        ++success_count;

        for(size_t i=count; i>0; --i) {
            test(hce::channel<T>::template make<hce::lockfree>(1));
        }

        ++success_count;

        for(size_t i=count; i>0; --i) {
            test(hce::channel<T>::template make<hce::lockfree>(count));
        }

        ++success_count;

        // std::mutex
        for(size_t i=count; i>0; --i) {
            test(hce::channel<T>::template make<std::mutex>());
        }

        ++success_count;

        for(size_t i=count; i>0; --i) {
            test(hce::channel<T>::template make<std::mutex>(1));
        }

        ++success_count;

        for(size_t i=count; i>0; --i) {
            test(hce::channel<T>::template make<std::mutex>(count));
        }

        ++success_count;
    }

    return success_count;
}

}
}

TEST(channel, send_recv_close) {
    size_t success_count = 0;
    const size_t expected = 36;

    // count of sends and receives
    auto test = [&](const size_t count) {
<<<<<<< HEAD
=======
        HCE_WARNING_FUNCTION_BODY("send_recv_close","test count:",count);
>>>>>>> d31deca8
        ASSERT_EQ(expected, test::channel::send_recv_close_T<int>(count));
        ASSERT_EQ(expected, test::channel::send_recv_close_T<unsigned int>(count));
        ASSERT_EQ(expected, test::channel::send_recv_close_T<size_t>(count));
        ASSERT_EQ(expected, test::channel::send_recv_close_T<float>(count));
        ASSERT_EQ(expected, test::channel::send_recv_close_T<double>(count));
        ASSERT_EQ(expected, test::channel::send_recv_close_T<char>(count));
        ASSERT_EQ(expected, test::channel::send_recv_close_T<void*>(count));
        ASSERT_EQ(expected, test::channel::send_recv_close_T<std::string>(count));
        ASSERT_EQ(expected, test::channel::send_recv_close_T<test::CustomObject>(count));
        ++success_count;
    };

    test(0);
    test(1);
    test(10);
    test(100);
    test(1000);
    ASSERT_EQ(5,success_count);
}

TEST(channel, send_recv_interrupt_close) {
    size_t success_count = 0;
    const size_t expected = 27;

    // count of sends and receives
    auto test = [&](const size_t count) {
        ASSERT_EQ(expected, test::channel::send_recv_interrupt_with_close_T<int>(count));
        ASSERT_EQ(expected, test::channel::send_recv_interrupt_with_close_T<unsigned int>(count));
        ASSERT_EQ(expected, test::channel::send_recv_interrupt_with_close_T<size_t>(count));
        ASSERT_EQ(expected, test::channel::send_recv_interrupt_with_close_T<float>(count));
        ASSERT_EQ(expected, test::channel::send_recv_interrupt_with_close_T<double>(count));
        ASSERT_EQ(expected, test::channel::send_recv_interrupt_with_close_T<char>(count));
        ASSERT_EQ(expected, test::channel::send_recv_interrupt_with_close_T<void*>(count));
        ASSERT_EQ(expected, test::channel::send_recv_interrupt_with_close_T<std::string>(count));
        ASSERT_EQ(expected, test::channel::send_recv_interrupt_with_close_T<test::CustomObject>(count));
        ++success_count;
    };

    test(0);
    test(1);
    test(5);
    test(10);
    test(15);
    ASSERT_EQ(5,success_count);
}
<|MERGE_RESOLUTION|>--- conflicted
+++ resolved
@@ -438,11 +438,6 @@
         test(hce::channel<T>::template make<std::mutex>(1));
         test(hce::channel<T>::template make<std::mutex>(count));
         test(hce::channel<T>::template make<std::mutex>(-1));
-<<<<<<< HEAD
-=======
-            
-        HCE_WARNING_FUNCTION_BODY("send_recv_close_T","thread-to-thread done");
->>>>>>> d31deca8
     }
 
     // thread to coroutine 
@@ -812,10 +807,6 @@
 
     // count of sends and receives
     auto test = [&](const size_t count) {
-<<<<<<< HEAD
-=======
-        HCE_WARNING_FUNCTION_BODY("send_recv_close","test count:",count);
->>>>>>> d31deca8
         ASSERT_EQ(expected, test::channel::send_recv_close_T<int>(count));
         ASSERT_EQ(expected, test::channel::send_recv_close_T<unsigned int>(count));
         ASSERT_EQ(expected, test::channel::send_recv_close_T<size_t>(count));
